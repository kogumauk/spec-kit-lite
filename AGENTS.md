# AGENTS.md

## About Spec Kit and Specify

**GitHub Spec Kit** is a comprehensive toolkit for implementing Spec-Driven Development (SDD) - a methodology that emphasizes creating clear specifications before implementation. The toolkit includes templates, scripts, and workflows that guide development teams through a structured approach to building software.

**Specify CLI** is the command-line interface that bootstraps projects with the Spec Kit framework. It sets up the necessary directory structures, templates, and AI agent integrations to support the Spec-Driven Development workflow.

The toolkit supports multiple AI coding assistants, allowing teams to use their preferred tools while maintaining consistent project structure and development practices.

---

## General practices

- Any changes to `__init__.py` for the Specify CLI require a version rev in `pyproject.toml` and addition of entries to `CHANGELOG.md`.

## Adding New Agent Support

This section explains how to add support for new AI agents/assistants to the Specify CLI. Use this guide as a reference when integrating new AI tools into the Spec-Driven Development workflow.

### Overview

Specify supports multiple AI agents by generating agent-specific command files and directory structures when initializing projects. Each agent has its own conventions for:

- **Command file formats** (Markdown, TOML, etc.)
- **Directory structures** (`.claude/commands/`, `.windsurf/workflows/`, etc.)
- **Command invocation patterns** (slash commands, CLI tools, etc.)
- **Argument passing conventions** (`$ARGUMENTS`, `{{args}}`, etc.)

### Current Supported Agents

| Agent | Directory | Format | CLI Tool | Description |
|-------|-----------|---------|----------|-------------|
| **Claude Code** | `.claude/commands/` | Markdown | `claude` | Anthropic's Claude Code CLI |
| **Gemini CLI** | `.gemini/commands/` | TOML | `gemini` | Google's Gemini CLI |
| **GitHub Copilot** | `.github/prompts/` | Markdown | N/A (IDE-based) | GitHub Copilot in VS Code |
| **Cursor** | `.cursor/commands/` | Markdown | `cursor-agent` | Cursor CLI |
| **Qwen Code** | `.qwen/commands/` | TOML | `qwen` | Alibaba's Qwen Code CLI |
| **opencode** | `.opencode/command/` | Markdown | `opencode` | opencode CLI |
| **Windsurf** | `.windsurf/workflows/` | Markdown | N/A (IDE-based) | Windsurf IDE workflows |
<<<<<<< HEAD
| **CodeBuddy** | `.codebuddy/commands/` | Markdown | `codebuddy` | CodeBuddy |
=======
| **Amazon Q Developer CLI** | `.amazonq/prompts/` | Markdown | `q` | Amazon Q Developer CLI |

>>>>>>> 89f4b0b3

### Step-by-Step Integration Guide

Follow these steps to add a new agent (using Windsurf as an example):

#### 1. Update AI_CHOICES Constant

Add the new agent to the `AI_CHOICES` dictionary in `src/specify_cli/__init__.py`:

```python
AI_CHOICES = {
    "copilot": "GitHub Copilot",
    "claude": "Claude Code", 
    "gemini": "Gemini CLI",
    "cursor": "Cursor",
    "qwen": "Qwen Code",
    "opencode": "opencode",
    "windsurf": "Windsurf",
<<<<<<< HEAD
    "codebuddy": "CodeBuddy"  # Add new agent here
=======
    "q": "Amazon Q Developer CLI"  # Add new agent here
>>>>>>> 89f4b0b3
}
```

Also update the `agent_folder_map` in the same file to include the new agent's folder for the security notice:

```python
agent_folder_map = {
    "claude": ".claude/",
    "gemini": ".gemini/",
    "cursor": ".cursor/",
    "qwen": ".qwen/",
    "opencode": ".opencode/",
    "codex": ".codex/",
<<<<<<< HEAD
    "windsurf": ".windsurf/",
    "kilocode": ".kilocode/",
    "auggie": ".auggie/",
    "copilot": ".github/",
    "codebuddy": ".codebuddy/"  # Add new agent folder here
=======
    "windsurf": ".windsurf/",  
    "kilocode": ".kilocode/",
    "auggie": ".auggie/",
    "copilot": ".github/",
    "q": ".amazonq/" # Add new agent folder here
>>>>>>> 89f4b0b3
}
```

#### 2. Update CLI Help Text

Update all help text and examples to include the new agent:

- Command option help: `--ai` parameter description
- Function docstrings and examples
- Error messages with agent lists

#### 3. Update README Documentation

Update the **Supported AI Agents** section in `README.md` to include the new agent:

- Add the new agent to the table with appropriate support level (Full/Partial)
- Include the agent's official website link
- Add any relevant notes about the agent's implementation
- Ensure the table formatting remains aligned and consistent

#### 4. Update Release Package Script

Modify `.github/workflows/scripts/create-release-packages.sh`:

##### Add to ALL_AGENTS array:
```bash
ALL_AGENTS=(claude gemini copilot cursor qwen opencode windsurf q)
```

##### Add case statement for directory structure:
```bash
case $agent in
  # ... existing cases ...
  windsurf)
    mkdir -p "$base_dir/.windsurf/workflows"
    generate_commands windsurf md "\$ARGUMENTS" "$base_dir/.windsurf/workflows" "$script" ;;
esac
```

#### 4. Update GitHub Release Script

Modify `.github/workflows/scripts/create-github-release.sh` to include the new agent's packages:

```bash
gh release create "$VERSION" \
  # ... existing packages ...
  .genreleases/spec-kit-template-windsurf-sh-"$VERSION".zip \
  .genreleases/spec-kit-template-windsurf-ps-"$VERSION".zip \
  # Add new agent packages here
```

#### 5. Update Agent Context Scripts

##### Bash script (`scripts/bash/update-agent-context.sh`):

Add file variable:
```bash
WINDSURF_FILE="$REPO_ROOT/.windsurf/rules/specify-rules.md"
```

Add to case statement:
```bash
case "$AGENT_TYPE" in
  # ... existing cases ...
  windsurf) update_agent_file "$WINDSURF_FILE" "Windsurf" ;;
  "") 
    # ... existing checks ...
    [ -f "$WINDSURF_FILE" ] && update_agent_file "$WINDSURF_FILE" "Windsurf";
    # Update default creation condition
    ;;
esac
```

##### PowerShell script (`scripts/powershell/update-agent-context.ps1`):

Add file variable:
```powershell
$windsurfFile = Join-Path $repoRoot '.windsurf/rules/specify-rules.md'
```

Add to switch statement:
```powershell
switch ($AgentType) {
    # ... existing cases ...
    'windsurf' { Update-AgentFile $windsurfFile 'Windsurf' }
    '' {
        foreach ($pair in @(
            # ... existing pairs ...
            @{file=$windsurfFile; name='Windsurf'}
        )) {
            if (Test-Path $pair.file) { Update-AgentFile $pair.file $pair.name }
        }
        # Update default creation condition
    }
}
```

#### 6. Update CLI Tool Checks (Optional)

For agents that require CLI tools, add checks in the `check()` command and agent validation:

```python
# In check() command
tracker.add("windsurf", "Windsurf IDE (optional)")
windsurf_ok = check_tool_for_tracker("windsurf", "https://windsurf.com/", tracker)

# In init validation (only if CLI tool required)
elif selected_ai == "windsurf":
    if not check_tool("windsurf", "Install from: https://windsurf.com/"):
        console.print("[red]Error:[/red] Windsurf CLI is required for Windsurf projects")
        agent_tool_missing = True
```

**Note**: Skip CLI checks for IDE-based agents (Copilot, Windsurf).

## Agent Categories

### CLI-Based Agents
Require a command-line tool to be installed:
- **Claude Code**: `claude` CLI
- **Gemini CLI**: `gemini` CLI  
- **Cursor**: `cursor-agent` CLI
- **Qwen Code**: `qwen` CLI
- **opencode**: `opencode` CLI
- **CodeBuddy**: `codebuddy` CLI

### IDE-Based Agents
Work within integrated development environments:
- **GitHub Copilot**: Built into VS Code/compatible editors
- **Windsurf**: Built into Windsurf IDE

## Command File Formats

### Markdown Format
Used by: Claude, Cursor, opencode, Windsurf, Amazon Q Developer

```markdown
---
description: "Command description"
---

Command content with {SCRIPT} and $ARGUMENTS placeholders.
```

### TOML Format
Used by: Gemini, Qwen

```toml
description = "Command description"

prompt = """
Command content with {SCRIPT} and {{args}} placeholders.
"""
```

## Directory Conventions

- **CLI agents**: Usually `.<agent-name>/commands/`
- **IDE agents**: Follow IDE-specific patterns:
  - Copilot: `.github/prompts/`
  - Cursor: `.cursor/commands/`
  - Windsurf: `.windsurf/workflows/`

## Argument Patterns

Different agents use different argument placeholders:
- **Markdown/prompt-based**: `$ARGUMENTS`
- **TOML-based**: `{{args}}`
- **Script placeholders**: `{SCRIPT}` (replaced with actual script path)
- **Agent placeholders**: `__AGENT__` (replaced with agent name)

## Testing New Agent Integration

1. **Build test**: Run package creation script locally
2. **CLI test**: Test `specify init --ai <agent>` command
3. **File generation**: Verify correct directory structure and files
4. **Command validation**: Ensure generated commands work with the agent
5. **Context update**: Test agent context update scripts

## Common Pitfalls

1. **Forgetting update scripts**: Both bash and PowerShell scripts must be updated
2. **Missing CLI checks**: Only add for agents that actually have CLI tools
3. **Wrong argument format**: Use correct placeholder format for each agent type
4. **Directory naming**: Follow agent-specific conventions exactly
5. **Help text inconsistency**: Update all user-facing text consistently

## Future Considerations

When adding new agents:
- Consider the agent's native command/workflow patterns
- Ensure compatibility with the Spec-Driven Development process
- Document any special requirements or limitations
- Update this guide with lessons learned

---

*This documentation should be updated whenever new agents are added to maintain accuracy and completeness.*<|MERGE_RESOLUTION|>--- conflicted
+++ resolved
@@ -38,12 +38,8 @@
 | **Qwen Code** | `.qwen/commands/` | TOML | `qwen` | Alibaba's Qwen Code CLI |
 | **opencode** | `.opencode/command/` | Markdown | `opencode` | opencode CLI |
 | **Windsurf** | `.windsurf/workflows/` | Markdown | N/A (IDE-based) | Windsurf IDE workflows |
-<<<<<<< HEAD
 | **CodeBuddy** | `.codebuddy/commands/` | Markdown | `codebuddy` | CodeBuddy |
-=======
 | **Amazon Q Developer CLI** | `.amazonq/prompts/` | Markdown | `q` | Amazon Q Developer CLI |
-
->>>>>>> 89f4b0b3
 
 ### Step-by-Step Integration Guide
 
@@ -62,11 +58,8 @@
     "qwen": "Qwen Code",
     "opencode": "opencode",
     "windsurf": "Windsurf",
-<<<<<<< HEAD
-    "codebuddy": "CodeBuddy"  # Add new agent here
-=======
-    "q": "Amazon Q Developer CLI"  # Add new agent here
->>>>>>> 89f4b0b3
+    "codebuddy": "CodeBuddy"
+    "q": "Amazon Q Developer CLI"
 }
 ```
 
@@ -80,19 +73,16 @@
     "qwen": ".qwen/",
     "opencode": ".opencode/",
     "codex": ".codex/",
-<<<<<<< HEAD
     "windsurf": ".windsurf/",
     "kilocode": ".kilocode/",
     "auggie": ".auggie/",
     "copilot": ".github/",
-    "codebuddy": ".codebuddy/"  # Add new agent folder here
-=======
     "windsurf": ".windsurf/",  
     "kilocode": ".kilocode/",
     "auggie": ".auggie/",
     "copilot": ".github/",
-    "q": ".amazonq/" # Add new agent folder here
->>>>>>> 89f4b0b3
+    "q": ".amazonq/",
+    "codebuddy": ".codebuddy/"
 }
 ```
 
