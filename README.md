<div align="center">
    <img src="./media/logo_small.webp"/>
    <h1>🌱 Spec Kit</h1>
    <h3><em>Build high-quality software faster.</em></h3>
</div>

<p align="center">
    <strong>An effort to allow organizations to focus on product scenarios rather than writing undifferentiated code with the help of Spec-Driven Development.</strong>
</p>

[![Release](https://github.com/github/spec-kit/actions/workflows/release.yml/badge.svg)](https://github.com/github/spec-kit/actions/workflows/release.yml)

---

## Table of Contents

- [🤔 What is Spec-Driven Development?](#-what-is-spec-driven-development)
- [⚡ Get started](#-get-started)
- [📽️ Video Overview](#️-video-overview)
- [🤖 Supported AI Agents](#-supported-ai-agents)
- [🔧 Specify CLI Reference](#-specify-cli-reference)
- [📚 Core philosophy](#-core-philosophy)
- [🌟 Development phases](#-development-phases)
- [🎯 Experimental goals](#-experimental-goals)
- [🔧 Prerequisites](#-prerequisites)
- [📖 Learn more](#-learn-more)
- [📋 Detailed process](#-detailed-process)
- [🔍 Troubleshooting](#-troubleshooting)
- [👥 Maintainers](#-maintainers)
- [💬 Support](#-support)
- [🙏 Acknowledgements](#-acknowledgements)
- [📄 License](#-license)

## 🤔 What is Spec-Driven Development?

Spec-Driven Development **flips the script** on traditional software development. For decades, code has been king — specifications were just scaffolding we built and discarded once the "real work" of coding began. Spec-Driven Development changes this: **specifications become executable**, directly generating working implementations rather than just guiding them.

## ⚡ Get started

### 1. Install Specify

Initialize your project depending on the coding agent you're using:

```bash
uvx --from git+https://github.com/github/spec-kit.git specify init <PROJECT_NAME>
```

### 2. Establish project principles

Use the **`/constitution`** command to create your project's governing principles and development guidelines that will guide all subsequent development.

```bash
/constitution Create principles focused on code quality, testing standards, user experience consistency, and performance requirements
```

### 3. Create the spec

Use the **`/specify`** command to describe what you want to build. Focus on the **what** and **why**, not the tech stack.

```bash
/specify Build an application that can help me organize my photos in separate photo albums. Albums are grouped by date and can be re-organized by dragging and dropping on the main page. Albums are never in other nested albums. Within each album, photos are previewed in a tile-like interface.
```

### 4. Create a technical implementation plan

Use the **`/plan`** command to provide your tech stack and architecture choices.

```bash
/plan The application uses Vite with minimal number of libraries. Use vanilla HTML, CSS, and JavaScript as much as possible. Images are not uploaded anywhere and metadata is stored in a local SQLite database.
```

### 5. Break down into tasks

Use **`/tasks`** to create an actionable task list from your implementation plan.

```bash
/tasks
```

### 6. Execute implementation

Use **`/implement`** to execute all tasks and build your feature according to the plan.

```bash
/implement
```

For detailed step-by-step instructions, see our [comprehensive guide](./spec-driven.md).

## 📽️ Video Overview

Want to see Spec Kit in action? Watch our [video overview](https://www.youtube.com/watch?v=a9eR1xsfvHg&pp=0gcJCckJAYcqIYzv)!

[![Spec Kit video header](/media/spec-kit-video-header.jpg)](https://www.youtube.com/watch?v=a9eR1xsfvHg&pp=0gcJCckJAYcqIYzv)

## 🤖 Supported AI Agents

| Agent                                                     | Support | Notes                                             |
|-----------------------------------------------------------|---------|---------------------------------------------------|
| [Claude Code](https://www.anthropic.com/claude-code)      | ✅ |                                                   |
| [GitHub Copilot](https://code.visualstudio.com/)          | ✅ |                                                   |
| [Gemini CLI](https://github.com/google-gemini/gemini-cli) | ✅ |                                                   |
| [Cursor](https://cursor.sh/)                              | ✅ |                                                   |
| [Qwen Code](https://github.com/QwenLM/qwen-code)          | ✅ |                                                   |
| [opencode](https://opencode.ai/)                          | ✅ |                                                   |
| [Windsurf](https://windsurf.com/)                         | ✅ |                                                   |
| [Kilo Code](https://github.com/Kilo-Org/kilocode)         | ✅ |                                                   |
| [Auggie CLI](https://docs.augmentcode.com/cli/overview)   | ✅ |                                                   |
<<<<<<< HEAD
| [CodeBuddy Code](https://cnb.cool/codebuddy/codebuddy-code) | ✅ |                                                   |
=======
| [Roo Code](https://roocode.com/)                          | ✅ |                                                   |
>>>>>>> 9348c45f
| [Codex CLI](https://github.com/openai/codex)              | ⚠️ | Codex [does not support](https://github.com/openai/codex/issues/2890) custom arguments for slash commands.  |

## 🔧 Specify CLI Reference

The `specify` command supports the following options:

### Commands

| Command     | Description                                                    |
|-------------|----------------------------------------------------------------|
| `init`      | Initialize a new Specify project from the latest template      |
| `check`     | Check for installed tools (`git`, `claude`, `gemini`, `code`/`code-insiders`, `cursor-agent`, `windsurf`, `qwen`, `opencode`, `codex`) |

### `specify init` Arguments & Options

| Argument/Option        | Type     | Description                                                                  |
|------------------------|----------|------------------------------------------------------------------------------|
| `<project-name>`       | Argument | Name for your new project directory (optional if using `--here`)            |
<<<<<<< HEAD
| `--ai`                 | Option   | AI assistant to use: `claude`, `gemini`, `copilot`, `cursor`, `qwen`, `opencode`, `codex`, `windsurf`, `kilocode`, `auggie`, or `codebuddy` |
=======
| `--ai`                 | Option   | AI assistant to use: `claude`, `gemini`, `copilot`, `cursor`, `qwen`, `opencode`, `codex`, `windsurf`, `kilocode`, `auggie`, or `roo` |
>>>>>>> 9348c45f
| `--script`             | Option   | Script variant to use: `sh` (bash/zsh) or `ps` (PowerShell)                 |
| `--ignore-agent-tools` | Flag     | Skip checks for AI agent tools like Claude Code                             |
| `--no-git`             | Flag     | Skip git repository initialization                                          |
| `--here`               | Flag     | Initialize project in the current directory instead of creating a new one   |
| `--skip-tls`           | Flag     | Skip SSL/TLS verification (not recommended)                                 |
| `--debug`              | Flag     | Enable detailed debug output for troubleshooting                            |
| `--github-token`       | Option   | GitHub token for API requests (or set GH_TOKEN/GITHUB_TOKEN env variable)  |

### Examples

```bash
# Basic project initialization
specify init my-project

# Initialize with specific AI assistant
specify init my-project --ai claude

# Initialize with Cursor support
specify init my-project --ai cursor

# Initialize with Windsurf support
specify init my-project --ai windsurf

# Initialize with PowerShell scripts (Windows/cross-platform)
specify init my-project --ai copilot --script ps

# Initialize in current directory
specify init --here --ai copilot

# Skip git initialization
specify init my-project --ai gemini --no-git

# Enable debug output for troubleshooting
specify init my-project --ai claude --debug

# Use GitHub token for API requests (helpful for corporate environments)
specify init my-project --ai claude --github-token ghp_your_token_here

# Check system requirements
specify check
```

### Available Slash Commands

After running `specify init`, your AI coding agent will have access to these slash commands for structured development:

| Command         | Description                                                           |
|-----------------|-----------------------------------------------------------------------|
| `/constitution` | Create or update project governing principles and development guidelines |
| `/specify`      | Define what you want to build (requirements and user stories)        |
| `/plan`         | Create technical implementation plans with your chosen tech stack     |
| `/tasks`        | Generate actionable task lists for implementation                     |
| `/implement`    | Execute all tasks to build the feature according to the plan         |

### Environment Variables

| Variable         | Description                                                                                    |
|------------------|------------------------------------------------------------------------------------------------|
| `SPECIFY_FEATURE` | Override feature detection for non-Git repositories. Set to the feature directory name (e.g., `001-photo-albums`) to work on a specific feature when not using Git branches.<br/>**Must be set in the context of the agent you're working with prior to using `/plan` or follow-up commands. |

## 📚 Core philosophy

Spec-Driven Development is a structured process that emphasizes:

- **Intent-driven development** where specifications define the "_what_" before the "_how_"
- **Rich specification creation** using guardrails and organizational principles
- **Multi-step refinement** rather than one-shot code generation from prompts
- **Heavy reliance** on advanced AI model capabilities for specification interpretation

## 🌟 Development phases

| Phase | Focus | Key Activities |
|-------|-------|----------------|
| **0-to-1 Development** ("Greenfield") | Generate from scratch | <ul><li>Start with high-level requirements</li><li>Generate specifications</li><li>Plan implementation steps</li><li>Build production-ready applications</li></ul> |
| **Creative Exploration** | Parallel implementations | <ul><li>Explore diverse solutions</li><li>Support multiple technology stacks & architectures</li><li>Experiment with UX patterns</li></ul> |
| **Iterative Enhancement** ("Brownfield") | Brownfield modernization | <ul><li>Add features iteratively</li><li>Modernize legacy systems</li><li>Adapt processes</li></ul> |

## 🎯 Experimental goals

Our research and experimentation focus on:

### Technology independence

- Create applications using diverse technology stacks
- Validate the hypothesis that Spec-Driven Development is a process not tied to specific technologies, programming languages, or frameworks

### Enterprise constraints

- Demonstrate mission-critical application development
- Incorporate organizational constraints (cloud providers, tech stacks, engineering practices)
- Support enterprise design systems and compliance requirements

### User-centric development

- Build applications for different user cohorts and preferences
- Support various development approaches (from vibe-coding to AI-native development)

### Creative & iterative processes

- Validate the concept of parallel implementation exploration
- Provide robust iterative feature development workflows
- Extend processes to handle upgrades and modernization tasks

## 🔧 Prerequisites

- **Linux/macOS** (or WSL2 on Windows)
- AI coding agent: [Claude Code](https://www.anthropic.com/claude-code), [GitHub Copilot](https://code.visualstudio.com/), [Gemini CLI](https://github.com/google-gemini/gemini-cli), [Cursor](https://cursor.sh/), [Qwen CLI](https://github.com/QwenLM/qwen-code), [opencode](https://opencode.ai/), [Codex CLI](https://github.com/openai/codex), or [Windsurf](https://windsurf.com/)
- [uv](https://docs.astral.sh/uv/) for package management
- [Python 3.11+](https://www.python.org/downloads/)
- [Git](https://git-scm.com/downloads)

If you encounter issues with an agent, please open an issue so we can refine the integration.

## 📖 Learn more

- **[Complete Spec-Driven Development Methodology](./spec-driven.md)** - Deep dive into the full process
- **[Detailed Walkthrough](#-detailed-process)** - Step-by-step implementation guide

---

## 📋 Detailed process

<details>
<summary>Click to expand the detailed step-by-step walkthrough</summary>

You can use the Specify CLI to bootstrap your project, which will bring in the required artifacts in your environment. Run:

```bash
specify init <project_name>
```

Or initialize in the current directory:

```bash
specify init --here
```

![Specify CLI bootstrapping a new project in the terminal](./media/specify_cli.gif)

You will be prompted to select the AI agent you are using. You can also proactively specify it directly in the terminal:

```bash
specify init <project_name> --ai claude
specify init <project_name> --ai gemini
specify init <project_name> --ai copilot
specify init <project_name> --ai cursor
specify init <project_name> --ai qwen
specify init <project_name> --ai opencode
specify init <project_name> --ai codex
specify init <project_name> --ai windsurf
# Or in current directory:
specify init --here --ai claude
specify init --here --ai codex
```

The CLI will check if you have Claude Code, Gemini CLI, Cursor CLI, Qwen CLI, opencode, or Codex CLI installed. If you do not, or you prefer to get the templates without checking for the right tools, use `--ignore-agent-tools` with your command:

```bash
specify init <project_name> --ai claude --ignore-agent-tools
```

### **STEP 1:** Establish project principles

Go to the project folder and run your AI agent. In our example, we're using `claude`.

![Bootstrapping Claude Code environment](./media/bootstrap-claude-code.gif)

You will know that things are configured correctly if you see the `/constitution`, `/specify`, `/plan`, `/tasks`, and `/implement` commands available.

The first step should be establishing your project's governing principles using the `/constitution` command. This helps ensure consistent decision-making throughout all subsequent development phases:

```text
/constitution Create principles focused on code quality, testing standards, user experience consistency, and performance requirements. Include governance for how these principles should guide technical decisions and implementation choices.
```

This step creates or updates the `/memory/constitution.md` file with your project's foundational guidelines that the AI agent will reference during specification, planning, and implementation phases.

### **STEP 2:** Create project specifications

With your project principles established, you can now create the functional specifications. Use the `/specify` command and then provide the concrete requirements for the project you want to develop.

>[!IMPORTANT]
>Be as explicit as possible about _what_ you are trying to build and _why_. **Do not focus on the tech stack at this point**.

An example prompt:

```text
Develop Taskify, a team productivity platform. It should allow users to create projects, add team members,
assign tasks, comment and move tasks between boards in Kanban style. In this initial phase for this feature,
let's call it "Create Taskify," let's have multiple users but the users will be declared ahead of time, predefined.
I want five users in two different categories, one product manager and four engineers. Let's create three
different sample projects. Let's have the standard Kanban columns for the status of each task, such as "To Do,"
"In Progress," "In Review," and "Done." There will be no login for this application as this is just the very
first testing thing to ensure that our basic features are set up. For each task in the UI for a task card,
you should be able to change the current status of the task between the different columns in the Kanban work board.
You should be able to leave an unlimited number of comments for a particular card. You should be able to, from that task
card, assign one of the valid users. When you first launch Taskify, it's going to give you a list of the five users to pick
from. There will be no password required. When you click on a user, you go into the main view, which displays the list of
projects. When you click on a project, you open the Kanban board for that project. You're going to see the columns.
You'll be able to drag and drop cards back and forth between different columns. You will see any cards that are
assigned to you, the currently logged in user, in a different color from all the other ones, so you can quickly
see yours. You can edit any comments that you make, but you can't edit comments that other people made. You can
delete any comments that you made, but you can't delete comments anybody else made.
```

After this prompt is entered, you should see Claude Code kick off the planning and spec drafting process. Claude Code will also trigger some of the built-in scripts to set up the repository.

Once this step is completed, you should have a new branch created (e.g., `001-create-taskify`), as well as a new specification in the `specs/001-create-taskify` directory.

The produced specification should contain a set of user stories and functional requirements, as defined in the template.

At this stage, your project folder contents should resemble the following:

```text
├── memory
│	 ├── constitution.md
│	 └── constitution_update_checklist.md
├── scripts
│	 ├── check-prerequisites.sh
│	 ├── common.sh
│	 ├── create-new-feature.sh
│	 ├── setup-plan.sh
│	 └── update-claude-md.sh
├── specs
│	 └── 001-create-taskify
│	     └── spec.md
└── templates
    ├── plan-template.md
    ├── spec-template.md
    └── tasks-template.md
```

### **STEP 3:** Functional specification clarification

With the baseline specification created, you can go ahead and clarify any of the requirements that were not captured properly within the first shot attempt. For example, you could use a prompt like this within the same Claude Code session:

```text
For each sample project or project that you create there should be a variable number of tasks between 5 and 15
tasks for each one randomly distributed into different states of completion. Make sure that there's at least
one task in each stage of completion.
```

You should also ask Claude Code to validate the **Review & Acceptance Checklist**, checking off the things that are validated/pass the requirements, and leave the ones that are not unchecked. The following prompt can be used:

```text
Read the review and acceptance checklist, and check off each item in the checklist if the feature spec meets the criteria. Leave it empty if it does not.
```

It's important to use the interaction with Claude Code as an opportunity to clarify and ask questions around the specification - **do not treat its first attempt as final**.

### **STEP 4:** Generate a plan

You can now be specific about the tech stack and other technical requirements. You can use the `/plan` command that is built into the project template with a prompt like this:

```text
We are going to generate this using .NET Aspire, using Postgres as the database. The frontend should use
Blazor server with drag-and-drop task boards, real-time updates. There should be a REST API created with a projects API,
tasks API, and a notifications API.
```

The output of this step will include a number of implementation detail documents, with your directory tree resembling this:

```text
.
├── CLAUDE.md
├── memory
│	 ├── constitution.md
│	 └── constitution_update_checklist.md
├── scripts
│	 ├── check-prerequisites.sh
│	 ├── common.sh
│	 ├── create-new-feature.sh
│	 ├── setup-plan.sh
│	 └── update-claude-md.sh
├── specs
│	 └── 001-create-taskify
│	     ├── contracts
│	     │	 ├── api-spec.json
│	     │	 └── signalr-spec.md
│	     ├── data-model.md
│	     ├── plan.md
│	     ├── quickstart.md
│	     ├── research.md
│	     └── spec.md
└── templates
    ├── CLAUDE-template.md
    ├── plan-template.md
    ├── spec-template.md
    └── tasks-template.md
```

Check the `research.md` document to ensure that the right tech stack is used, based on your instructions. You can ask Claude Code to refine it if any of the components stand out, or even have it check the locally-installed version of the platform/framework you want to use (e.g., .NET).

Additionally, you might want to ask Claude Code to research details about the chosen tech stack if it's something that is rapidly changing (e.g., .NET Aspire, JS frameworks), with a prompt like this:

```text
I want you to go through the implementation plan and implementation details, looking for areas that could
benefit from additional research as .NET Aspire is a rapidly changing library. For those areas that you identify that
require further research, I want you to update the research document with additional details about the specific
versions that we are going to be using in this Taskify application and spawn parallel research tasks to clarify
any details using research from the web.
```

During this process, you might find that Claude Code gets stuck researching the wrong thing - you can help nudge it in the right direction with a prompt like this:

```text
I think we need to break this down into a series of steps. First, identify a list of tasks
that you would need to do during implementation that you're not sure of or would benefit
from further research. Write down a list of those tasks. And then for each one of these tasks,
I want you to spin up a separate research task so that the net results is we are researching
all of those very specific tasks in parallel. What I saw you doing was it looks like you were
researching .NET Aspire in general and I don't think that's gonna do much for us in this case.
That's way too untargeted research. The research needs to help you solve a specific targeted question.
```

>[!NOTE]
>Claude Code might be over-eager and add components that you did not ask for. Ask it to clarify the rationale and the source of the change.

### **STEP 5:** Have Claude Code validate the plan

With the plan in place, you should have Claude Code run through it to make sure that there are no missing pieces. You can use a prompt like this:

```text
Now I want you to go and audit the implementation plan and the implementation detail files.
Read through it with an eye on determining whether or not there is a sequence of tasks that you need
to be doing that are obvious from reading this. Because I don't know if there's enough here. For example,
when I look at the core implementation, it would be useful to reference the appropriate places in the implementation
details where it can find the information as it walks through each step in the core implementation or in the refinement.
```

This helps refine the implementation plan and helps you avoid potential blind spots that Claude Code missed in its planning cycle. Once the initial refinement pass is complete, ask Claude Code to go through the checklist once more before you can get to the implementation.

You can also ask Claude Code (if you have the [GitHub CLI](https://docs.github.com/en/github-cli/github-cli) installed) to go ahead and create a pull request from your current branch to `main` with a detailed description, to make sure that the effort is properly tracked.

>[!NOTE]
>Before you have the agent implement it, it's also worth prompting Claude Code to cross-check the details to see if there are any over-engineered pieces (remember - it can be over-eager). If over-engineered components or decisions exist, you can ask Claude Code to resolve them. Ensure that Claude Code follows the [constitution](base/memory/constitution.md) as the foundational piece that it must adhere to when establishing the plan.

### STEP 6: Implementation

Once ready, use the `/implement` command to execute your implementation plan:

```text
/implement
```

The `/implement` command will:
- Validate that all prerequisites are in place (constitution, spec, plan, and tasks)
- Parse the task breakdown from `tasks.md`
- Execute tasks in the correct order, respecting dependencies and parallel execution markers
- Follow the TDD approach defined in your task plan
- Provide progress updates and handle errors appropriately

>[!IMPORTANT]
>The AI agent will execute local CLI commands (such as `dotnet`, `npm`, etc.) - make sure you have the required tools installed on your machine.

Once the implementation is complete, test the application and resolve any runtime errors that may not be visible in CLI logs (e.g., browser console errors). You can copy and paste such errors back to your AI agent for resolution.

</details>

---

## 🔍 Troubleshooting

### Git Credential Manager on Linux

If you're having issues with Git authentication on Linux, you can install Git Credential Manager:

```bash
#!/usr/bin/env bash
set -e
echo "Downloading Git Credential Manager v2.6.1..."
wget https://github.com/git-ecosystem/git-credential-manager/releases/download/v2.6.1/gcm-linux_amd64.2.6.1.deb
echo "Installing Git Credential Manager..."
sudo dpkg -i gcm-linux_amd64.2.6.1.deb
echo "Configuring Git to use GCM..."
git config --global credential.helper manager
echo "Cleaning up..."
rm gcm-linux_amd64.2.6.1.deb
```

## 👥 Maintainers

- Den Delimarsky ([@localden](https://github.com/localden))
- John Lam ([@jflam](https://github.com/jflam))

## 💬 Support

For support, please open a [GitHub issue](https://github.com/github/spec-kit/issues/new). We welcome bug reports, feature requests, and questions about using Spec-Driven Development.

## 🙏 Acknowledgements

This project is heavily influenced by and based on the work and research of [John Lam](https://github.com/jflam).

## 📄 License

This project is licensed under the terms of the MIT open source license. Please refer to the [LICENSE](./LICENSE) file for the full terms.<|MERGE_RESOLUTION|>--- conflicted
+++ resolved
@@ -106,11 +106,8 @@
 | [Windsurf](https://windsurf.com/)                         | ✅ |                                                   |
 | [Kilo Code](https://github.com/Kilo-Org/kilocode)         | ✅ |                                                   |
 | [Auggie CLI](https://docs.augmentcode.com/cli/overview)   | ✅ |                                                   |
-<<<<<<< HEAD
 | [CodeBuddy Code](https://cnb.cool/codebuddy/codebuddy-code) | ✅ |                                                   |
-=======
 | [Roo Code](https://roocode.com/)                          | ✅ |                                                   |
->>>>>>> 9348c45f
 | [Codex CLI](https://github.com/openai/codex)              | ⚠️ | Codex [does not support](https://github.com/openai/codex/issues/2890) custom arguments for slash commands.  |
 
 ## 🔧 Specify CLI Reference
@@ -129,11 +126,7 @@
 | Argument/Option        | Type     | Description                                                                  |
 |------------------------|----------|------------------------------------------------------------------------------|
 | `<project-name>`       | Argument | Name for your new project directory (optional if using `--here`)            |
-<<<<<<< HEAD
-| `--ai`                 | Option   | AI assistant to use: `claude`, `gemini`, `copilot`, `cursor`, `qwen`, `opencode`, `codex`, `windsurf`, `kilocode`, `auggie`, or `codebuddy` |
-=======
-| `--ai`                 | Option   | AI assistant to use: `claude`, `gemini`, `copilot`, `cursor`, `qwen`, `opencode`, `codex`, `windsurf`, `kilocode`, `auggie`, or `roo` |
->>>>>>> 9348c45f
+| `--ai`                 | Option   | AI assistant to use: `claude`, `gemini`, `copilot`, `cursor`, `qwen`, `opencode`, `codex`, `windsurf`, `kilocode`, `auggie`, `roo`, or `codebuddy` |
 | `--script`             | Option   | Script variant to use: `sh` (bash/zsh) or `ps` (PowerShell)                 |
 | `--ignore-agent-tools` | Flag     | Skip checks for AI agent tools like Claude Code                             |
 | `--no-git`             | Flag     | Skip git repository initialization                                          |
